import os
import sys
import json
import argparse
from tqdm import tqdm
from datetime import datetime

import torch
import torch.optim as optim
import torch.nn.functional as F
from torch.utils.tensorboard import SummaryWriter

from torch_geometric.loader import LinkNeighborLoader, HGTLoader
import torch_geometric as pyg
import torch_geometric.transforms as T
from torch_geometric.data import HeteroData

sys.path.append("./.")

from src.models import GNN
from src.matrix_factorization import *

SEED = 42

def validate_arguments():
    # Create parser
    parser = argparse.ArgumentParser(description='Train a model given a dataset and architecture')
    parser.add_argument('--data_path', type=str, help='Path to the folder containing the datasets')
    parser.add_argument('--output_dir', type=str, help='Root folder where model, logs and config will be saved')
    parser.add_argument('--model_type', type=str, help='Type of model to train. Either "GNN" or "MatrixFactorization"')
    parser.add_argument('--num_conv_layers', type=int, help='Number of SAGE convolutional layers')
    parser.add_argument('--hidden_channels', type=int, help='Number of hidden channels in the SAGE convolutional layers')
    parser.add_argument('--use_embedding_layers', action='store_true', help='Whether to use embedding layers or not')
    parser.add_argument('--num_decoder_layers', type=int, help='Number of decoder layers, if 0 the decoding will be done by a dot product')
    parser.add_argument('--num_epochs', type=int, help='Number of epochs to train the model')
    parser.add_argument('--lr', type=float, help='Learning rate for the optimizer', default=0.01)
    parser.add_argument('--sampler_type', type=str, help='Type of sampler to use to create batches. Either "link-neighbor" (LinkNeighborLoader) or "HGT" (HGTLoader)')
    parser.add_argument('--device', type=str, help='Device to use for training.')
    parser.add_argument('--do_neg_sampling', action='store_true', help='Whether to do negative sampling or not')
    parser.add_argument('--num_neighbors_in_sampling', type=int, help='Number of neighbors to sample in the sampling process, if applicable. Default is 25', default=25)
    parser.add_argument('--num_iterations_loader', type=int, help='Number of iterations to load the data', default=2)
    parser.add_argument('--batch_size', type=int, help='Batch size to use for training. Default is 1024', default=1024)
    parser.add_argument('--verbose', action='store_true', help='Print progress messages')
    
    args = parser.parse_args()
    
    # Validate arguments
    if not os.path.exists(args.data_path):
        raise ValueError(f"Path to the data folder does not exist: {args.data_path}")
    if args.num_conv_layers < 1:
        raise ValueError("Number of convolutional layers must be greater than 0")
    if args.hidden_channels < 1:
        raise ValueError("Number of hidden channels must be greater than 0")
    if args.num_decoder_layers == 0:
        print("WARNING: number of decoder layers is 0, the model will use a dot product to decode the embeddings")
    if args.num_epochs < 1:
        raise ValueError("Number of epochs must be greater than 0")
    if args.lr <= 0:
        raise ValueError("Learning rate must be greater than 0")
    if args.sampler_type not in ['link-neighbor', 'HGT']:
        raise ValueError("Sampler type must be either 'link-neighbor' or 'HGT'")
    if args.model_type not in ['GNN', 'MatrixFactorization']:
        raise ValueError("Model type must be either 'GNN' or 'MatrixFactorization'")
    if "cuda" in args.device and not torch.cuda.is_available():
        raise ValueError("CUDA is not available, please use a CPU device")
    else:
        # Check if device is valid
        try:
            tmp_device = torch.device(args.device)
        except:
            raise ValueError("Device {} is not valid".format(args.device))
        
    return args


def get_model(data: HeteroData, **kwargs):
    if kwargs['model_type'] == "GNN":
        model = GNN(
            data=data,
            conv_hidden_channels=kwargs['hidden_channels'],
            lin_hidden_channels=kwargs['hidden_channels'],
            num_conv_layers=kwargs['num_conv_layers'],
            num_decoder_layers=kwargs['num_decoder_layers'],
            use_embedding_layers=kwargs['use_embedding_layers'],
        )
    elif kwargs['model_type'] == "MatrixFactorization":
        NotImplementedError("Matrix Factorization model is not implemented yet")
    return model
    


def main(**kwargs):
    ####################### Configuration #######################
    torch.manual_seed(SEED)

    # Create output directory
    root_output_dir = kwargs['output_dir']
    output_dir = os.path.join(root_output_dir, "model_{}".format(datetime.now().strftime("%Y%m%d_%H%M%S")))
    os.makedirs(output_dir, exist_ok=True)
    
    # Save config
    config = kwargs
    config_path = os.path.join(output_dir, "config.json")
    with open(config_path, "w") as f:
        json.dump(config, f)
        
    if kwargs['verbose']:
        print("Configuration saved at: {}".format(config_path))

    ####################### Load Data #######################
    if kwargs['verbose']:
        print("Loading data...")
    
    # Load data
    train_data = torch.load(os.path.join(kwargs['data_path'], "train_hetero.pt"))
    val_data = torch.load(os.path.join(kwargs['data_path'], "val_hetero.pt"))
    data = torch.load(os.path.join(kwargs['data_path'], "data_hetero.pt"))
    
    num_neighbors = [kwargs['num_neighbors_in_sampling']] * kwargs['num_iterations_loader']

    # Create Loaders
<<<<<<< HEAD
    if kwargs['sampler_type'] == "link-neighbor":
        num_neighbors = [kwargs['num_neighbors_in_sampling']] * 2
=======
    if kwargs['sampler_type'] == "link-neighbor":    
>>>>>>> afe0b3af
        train_loader =  LinkNeighborLoader(
            data=train_data,
            num_neighbors=num_neighbors,
            neg_sampling_ratio=2 if kwargs["do_neg_sampling"] else None,
            edge_label_index=(("user", "rates", "book"), train_data["user", "rates", "book"].edge_label_index),
            edge_label=train_data["user", "rates", "book"].edge_label,
            batch_size=kwargs['batch_size'],
            shuffle=True,
        )
        val_loader =  LinkNeighborLoader(
            data=val_data,
            num_neighbors=num_neighbors,
            neg_sampling_ratio=2 if kwargs["do_neg_sampling"] else None,
            edge_label_index=(("user", "rates", "book"), val_data["user", "rates", "book"].edge_label_index),
            edge_label=val_data["user", "rates", "book"].edge_label,
            batch_size=kwargs['batch_size'],
            shuffle=True,
        )
    elif kwargs['sampler_type'] == "HGT":
        train_loader = HGTLoader(
            train_data,
            num_samples=num_neighbors,  
            shuffle=True,
            input_nodes=("user", None),
        )
        val_loader = HGTLoader(
            val_data,
            num_samples=num_neighbors,
            shuffle=False,
            input_nodes=("user", None),
        )
        
    if kwargs['verbose']:
        print("\nData loaded successfully")
        print("\nTrain HeteroData:\n\n{}", train_data)
        print("\n\nValidation HeteroData:\n\n{}", val_data)
    
    
    ####################### Training #######################
    log_dir = os.path.join(output_dir, "logs")
    device = torch.device(kwargs['device'])
    writer = SummaryWriter(log_dir=log_dir)
    
    # Load model and optimizer
    model = get_model(data, **kwargs).to(device)
    optimizer = optim.Adam(model.parameters(), lr=kwargs['lr'])
    
    if kwargs['verbose']:
        print("\nModel created successfully and loaded on device: {}".format(device))
        print(model)
        print("\n\nStarting training...\n")
    
    # Start training
    model.train_loop(
        train_loader=train_loader,
        val_loader=val_loader,
        optimizer=optimizer,
        num_epochs=kwargs['num_epochs'],
        writer=writer,
        device=device,
        seed=SEED
    )
    
    # Save model
    if kwargs['verbose']:
        print("\nTraining completed successfully. Saving model...")
    model_path = os.path.join(output_dir, "model.pt")
    torch.save(model.state_dict(), model_path)
    print("Training completed successfully. Model saved at: {}".format(model_path))
    
    # Close writer
    writer.close()
    

if __name__ == "__main__":
    args = validate_arguments()
    if args.verbose:
        print("Arguments validated successfully")
        for key, value in vars(args).items():
            print(f"{key}: {value}")
        print("\n\n")
    main(**vars(args))<|MERGE_RESOLUTION|>--- conflicted
+++ resolved
@@ -119,12 +119,7 @@
     num_neighbors = [kwargs['num_neighbors_in_sampling']] * kwargs['num_iterations_loader']
 
     # Create Loaders
-<<<<<<< HEAD
     if kwargs['sampler_type'] == "link-neighbor":
-        num_neighbors = [kwargs['num_neighbors_in_sampling']] * 2
-=======
-    if kwargs['sampler_type'] == "link-neighbor":    
->>>>>>> afe0b3af
         train_loader =  LinkNeighborLoader(
             data=train_data,
             num_neighbors=num_neighbors,
