import os
import sys
import pandas as pd
from tqdm import tqdm

import torch
from torch.nn import functional as F
import torch_geometric as pyg
from torch_geometric.data import HeteroData

os.environ['TORCH'] = torch.__version__

from torch_geometric.nn import SAGEConv, to_hetero
from torch_geometric.nn.models.basic_gnn import GAT
from torch import Tensor
from torch.utils.tensorboard import SummaryWriter

sys.path.append("./.")

from src.evaluation_metrics import * 


class SAGEConvEncoder(torch.nn.Module):
    def __init__(self, hidden_channels, out_channels, num_layers):
        """
        SAGEConvEncoder is a simple GNN encoder that uses SAGEConv layers.
        :param num_layers: Number of SAGEConv layers to use
        :param hidden_channels: Number of hidden channels in the SAGEConv layers
        :param out_channels: Number of output channels in the SAGEConv layers
        """
        super().__init__()
        self.convs = torch.nn.ModuleList()
        for _ in range(num_layers - 1):
            self.convs.append(SAGEConv((-1, -1), hidden_channels))
        self.convs.append(SAGEConv((-1, -1), out_channels))

    def forward(self, x_dict, edge_index):
        """
        Forward pass of the model.
        :param x_dict: Input features
        :param edge_index: Edge index tensor
        """
        # Takes the edge_index (not the edge_label_index) as input, and performs
        # message passing on the graph.
        for i, conv in enumerate(self.convs):
            if i != len(self.convs) - 1:
                x_dict = conv(x_dict, edge_index).relu()
            else:
                x_dict = conv(x_dict, edge_index)
        return x_dict

class EdgeDecoder(torch.nn.Module):
    def __init__(self, input_channels, hidden_channels, num_layers, out_dim):
        """
        EdgeDecoder is a simple decoder that uses either linear layers or simply a dot product
        of the embeddings, to compute the edge scores.
        :param input_channels: Number of input channels in the decoder layers
        :param hidden_channels: Number of hidden channels in the decoder layers
        :param num_layers: Number of decoder layers. If 0, the model will use a dot product to decode the embeddings.
        """
        super().__init__()
        if out_dim > 1 and num_layers == 0:
            raise ValueError("Number of decoder layers must be greater than 0 to perform multi-class classification")
        self.is_classifier = out_dim > 1
        
        if num_layers > 0:  # TODO: small fix: if I ask for 1 layer I would always get 2
            self.is_dot_prod = False
            self.lins = torch.nn.ModuleList()
            self.lins.append(torch.nn.Linear(2 * input_channels, hidden_channels))
            for _ in range(num_layers - 2):
                self.lins.append(torch.nn.Linear(hidden_channels, hidden_channels))
            self.lins.append(torch.nn.Linear(hidden_channels, out_dim))
        else:
            self.is_dot_prod = True
            print("WARNING: number of decoder layers is 0, the model will use a dot product to decode the embeddings")
            
    def forward(self, z_dict, edge_label_index):
        """
        Forward pass of the model.
        :param z_dict: Dictionary containing the embeddings of all node types
        :param edge_label_index: Edge label index tensor
        """
        row, col = edge_label_index
        
        if self.is_dot_prod:
            return (z_dict['user'][row] * z_dict['book'][col]).sum(dim=-1)
        else:
            z = torch.cat([z_dict['user'][row], z_dict['book'][col]], dim=-1)
            for i, lin in enumerate(self.lins):
                if i != len(self.lins) - 1:
                    z = lin(z).relu()
                else:
                    z = lin(z)
            
            if self.is_classifier:
                return F.log_softmax(z, dim=-1)
            else:
                return z.view(-1)
        
        
class GNN(torch.nn.Module):
    def __init__(
        self,
        data: HeteroData,
        conv_hidden_channels: int,
        lin_hidden_channels: int,
        num_conv_layers: int,
        use_embedding_layers: bool = False,
        book_channels: int = 384,
        user_channels: int = 3,
        num_decoder_layers: int = 1,
        encoder_arch: str = 'SAGE',
        out_dim: int = 1,
    ):
        """
        General Architecture used for our GNN-based recommender system.
        :param data: HeteroData containing the graph
        :param conv_hidden_channels: Number of hidden channels in the SAGEConv layers
        :param lin_hidden_channels: Number of hidden channels in the decoder layers
        :param num_conv_layers: Number of SAGEConv layers to use
        :param book_channels: Number of channels in the book embeddings
        :param user_channels: Number of channels in the user embeddings
        :param num_decoder_layers: Number of decoder layers. If 0, the model will use a dot product to decode the embeddings.
        :param encoder_arch: Type of encoder to use. Either 'SAGE' or 'GAT'
        :param out_dim: If bigger than 1 the model will be performing a multi-class classification.
        """
        super().__init__()
        
        # Define embeddings for the user and book nodes, and linear layers to transform original features
        self.use_embedding_layers = use_embedding_layers
        self.is_classifier = out_dim > 1
        
        if use_embedding_layers:
            self.user_emb = torch.nn.Embedding(data["user"].num_nodes, conv_hidden_channels)
            self.book_emb = torch.nn.Embedding(data["book"].num_nodes, conv_hidden_channels)
        self.user_lin = torch.nn.Linear(user_channels, conv_hidden_channels)
        self.book_lin = torch.nn.Linear(book_channels, conv_hidden_channels)
        
        # Define the encoder and decoder
        if encoder_arch == 'SAGE': 
            self.encoder = SAGEConvEncoder(conv_hidden_channels, conv_hidden_channels, num_conv_layers)
        elif encoder_arch == 'GAT':
             self.encoder = GAT(in_channels = -1, 
                                hidden_channels = conv_hidden_channels, 
                                num_layers = num_conv_layers,
                                out_channels = conv_hidden_channels,
                                add_self_loops = False)
        self.encoder = to_hetero(self.encoder, data.metadata(), aggr='sum')
        self.decoder = EdgeDecoder(
            input_channels=conv_hidden_channels,
            hidden_channels=lin_hidden_channels,
            num_layers=num_decoder_layers,
            out_dim=out_dim
        )
        
    def forward(self, data: HeteroData):
        """
        Forward pass of the model.
        :param data: HeteroData containing the graph or a subgraph obtained from it by sampling.
        """
        
        # Create the feature matrices for the user and book nodes by combining embeddings
        # and linearly transformed features
        x_dict = {
            "user": self.user_lin(data["user"].x) + self.user_emb(data["user"].n_id) if self.use_embedding_layers else self.user_lin(data["user"].x),
            "book": self.book_lin(data["book"].x) + self.book_emb(data["book"].n_id) if self.use_embedding_layers else self.book_lin(data["book"].x),
        }
        
        # Perform message passing on the graph
        x_dict = self.encoder(x_dict, data.edge_index_dict)
        
        # Compute the edge scores over the edge_label_index (to be compared with the edge_label)
        return self.decoder(x_dict, data["user", "rates", "book"].edge_label_index)
    
    
    def evaluation(self, val_loader, device, criterion): 
        self.eval()
        with torch.no_grad():
            total_val_loss = 0
            total_val_examples = 0
            predictions = []
            labels = []
            for i, batch in tqdm(enumerate(val_loader), desc=f"Validation", total=len(val_loader)):
                batch = batch.to(device)
                preds = self.forward(batch)
                
                predictions.append(preds)
                labels.append(batch["user", "rates", "book"].edge_label.to(torch.float32))

                # Loss computation
                if isinstance(criterion, torch.nn.MSELoss) and not self.is_classifier:
                    loss = criterion(
                        input=preds.unsqueeze(-1) if preds.dim() == 1 else preds,
                        target=batch["user", "rates", "book"].edge_label.to(torch.float32).unsqueeze(-1)
                    )
                elif isinstance(criterion, torch.nn.NLLLoss) and self.is_classifier:
                    loss = criterion(
                        input=preds,
                        targets = (batch["user", "rates", "book"].edge_label - 1).to(torch.long)
                    )
                elif isinstance(criterion, torch.nn.L1Loss) and not self.is_classifier:
                    loss = criterion(
                        input=preds.unsqueeze(-1) if preds.dim() == 1 else preds,
                        target=batch["user", "rates", "book"].edge_label.to(torch.float32).unsqueeze(-1)
                    )
                else:
                    raise ValueError("Criterion {} not supported with model {}being a classifier".format(
                        criterion.__class__.__name__, 
                        "" if self.is_classifier else "not ",
                    ))
                
                total_val_loss += float(loss) * preds.numel()
                total_val_examples += preds.numel()
                
            avg_val_loss = total_val_loss / total_val_examples

        return avg_val_loss, predictions
    

    def evaluation_full_batch(self, val_data, device, criterion): 
        self.eval()
        with torch.no_grad():
            predictions = []
            labels = []
            batch = val_data.to(device)
            preds = self.forward(batch)
            
            predictions.append(preds)
            labels.append(batch["user", "rates", "book"].edge_label.to(torch.float32))

            # Loss computation
            if isinstance(criterion, torch.nn.MSELoss) and not self.is_classifier:
                loss = criterion(
                    input=preds.unsqueeze(-1) if preds.dim() == 1 else preds,
                    target=batch["user", "rates", "book"].edge_label.to(torch.float32).unsqueeze(-1)
                )
            elif isinstance(criterion, torch.nn.NLLLoss) and self.is_classifier:
                loss = criterion(
                    input=preds,
                    targets = (batch["user", "rates", "book"].edge_label - 1).to(torch.long)
                )
            elif isinstance(criterion, torch.nn.L1Loss) and not self.is_classifier:
                loss = criterion(
                    input=preds.unsqueeze(-1) if preds.dim() == 1 else preds,
                    target=batch["user", "rates", "book"].edge_label.to(torch.float32).unsqueeze(-1)
                )
            else:
                raise ValueError("Criterion {} not supported with model {}being a classifier".format(
                    criterion.__class__.__name__, 
                    "" if self.is_classifier else "not ",
                ))

        return loss.item(), predictions

    
    
    def train_loop(
        self,
        train_loader,
        val_loader,
        criterion,
        optimizer: torch.optim.Optimizer,
        num_epochs: int,
        writer: SummaryWriter,
        device: torch.device,
        seed: int = 42,
    ):
        """
        Train the model using the given data and optimizer while logging the training process.
        Validation is performed at the end of each epoch.
        :param data: HeteroData containing the graph
        :param optimizer: Optimizer to use for training
        :param criterion: Loss function to use for training
        :param num_epochs: Number of epochs to train the model
        :param writer: SummaryWriter to log the training process
        :param device: Device to use for training
        """
        self.train()
        
        for epoch in tqdm(range(num_epochs)):
            total_loss = 0
            total_examples = 0
            
            ######################## Train one epoch ########################
            torch.manual_seed(seed + epoch) # Ensure reproducibility, but with different seeds for each epoch
            for i, batch in tqdm(enumerate(train_loader), desc=f"Training Epoch {epoch + 1}/{num_epochs}", total=len(train_loader)):
                optimizer.zero_grad()
                batch = batch.to(device)
                
                # Forward pass
                preds = self.forward(batch)
                
                # Loss computation
                if isinstance(criterion, torch.nn.MSELoss) and not self.is_classifier:
                    loss = criterion(
                        input=preds.unsqueeze(-1) if preds.dim() == 1 else preds,
                        target=batch["user", "rates", "book"].edge_label.to(torch.float32).unsqueeze(-1)
                    )
                elif isinstance(criterion, torch.nn.NLLLoss) and self.is_classifier:
                    loss = criterion(
                        input=preds,
                        targets = (batch["user", "rates", "book"].edge_label - 1).to(torch.long)
                    )
                elif isinstance(criterion, torch.nn.L1Loss) and not self.is_classifier:
                    loss = criterion(
                        input=preds.unsqueeze(-1) if preds.dim() == 1 else preds,
                        target=batch["user", "rates", "book"].edge_label.to(torch.float32).unsqueeze(-1)
                    )
                else:
                    raise ValueError("Criterion {} not supported with model {}being a classifier".format(
                        criterion.__class__.__name__, 
                        "" if self.is_classifier else "not ",
                    ))

                # Update weights
                loss.backward()
                optimizer.step()
                
                # Log the loss
                if writer is not None:
                    writer.add_scalar(
                        tag="train/loss",
                        scalar_value=loss.item(),
                        global_step=epoch * len(train_loader) + i
                    )
                    
                # Update total loss and number of examples
                total_loss += float(loss) * preds.numel()
                total_examples += preds.numel()
            
            # Compute the average loss
            avg_loss = total_loss / total_examples
            print(f"\nEpoch {epoch + 1}/{num_epochs} - Average Train Loss: {avg_loss}")
            
            ######################## Validate the model ########################

            avg_val_loss, _  = self.evaluation(val_loader, device)
            print(f"Epoch {epoch + 1}/{num_epochs} - Average Validation Loss: {avg_val_loss}")
            
            if writer is not None:
                writer.add_scalar(
                    tag="val/loss",
                    scalar_value=avg_val_loss,
                    global_step=epoch
                )

            self.train()
        

    def train_loop_full_batch(
        self,
        train_data,
        val_data,
        criterion,
        optimizer: torch.optim.Optimizer,
        num_epochs: int,
        writer: SummaryWriter,
        device: torch.device,
        val_steps: int = 500,
        seed: int = 42,
    ):
        """
        Train the model full batch using the given data and optimizer while logging the training process.
        Validation is performed at the end of each epoch.
        :param data: HeteroData containing the graph
        :param criterion: Loss function to use for training
        :param optimizer: Optimizer to use for training
        :param num_epochs: Number of epochs to train the model
        :param writer: SummaryWriter to log the training process
        :param device: Device to use for training
        """
        self.train()
        
        for epoch in (range(num_epochs)):
            ######################## Train one epoch ########################
            optimizer.zero_grad()
            batch = train_data.to(device)
            
            # Forward pass
            preds = self.forward(batch)

            # Loss computation
            if isinstance(criterion, torch.nn.MSELoss) and not self.is_classifier:
                loss = criterion(
                    input=preds.unsqueeze(-1) if preds.dim() == 1 else preds,
                    target=batch["user", "rates", "book"].edge_label.to(torch.float32).unsqueeze(-1)
                )
            elif isinstance(criterion, torch.nn.NLLLoss) and self.is_classifier:
                loss = criterion(
                    input=preds,
                    targets = (batch["user", "rates", "book"].edge_label - 1).to(torch.long)
                )
            elif isinstance(criterion, torch.nn.L1Loss) and not self.is_classifier:
                loss = criterion(
                    input=preds.unsqueeze(-1) if preds.dim() == 1 else preds,
                    target=batch["user", "rates", "book"].edge_label.to(torch.float32).unsqueeze(-1)
                )
            else:
                raise ValueError("Criterion {} not supported with model {}being a classifier".format(
                    criterion.__class__.__name__, 
                    "" if self.is_classifier else "not ",
                ))

            # Update weights
            loss.backward()
            optimizer.step()
            
            # Log the loss
            if writer is not None:
                writer.add_scalar(
                    tag="train/loss",
                    scalar_value=loss.item(),
                    global_step=epoch 
                )
            
            print(len(batch))
            print(f"\nEpoch {epoch + 1}/{num_epochs} - Train Loss: {float(loss)}")
        
            if epoch % val_steps == 0:
                ######################## Validate the model ########################
                # Compute validation loss
                avg_val_loss, predictions  = self.evaluation_full_batch(val_data, device, criterion)
                print(f"Epoch {epoch + 1}/{num_epochs} - Validation Loss: {avg_val_loss}")
                
<<<<<<< HEAD
            # Extract most likely class if the model is a classifier
            if self.is_classifier:
                predictions = torch.cat(predictions, dim=0).argmax(dim=-1).cpu().numpy()
            else:
                predictions = torch.cat(predictions, dim=0).cpu().numpy()
        
        # Compute metrics

        k = 5
        threshold = 4
        map_k = 10

        results_df = pd.DataFrame([
            {
                "user_id": int(user_id),
                "book_id": int(book_id),
                "rating": int(true_label),
                "predicted_rating": int(predicted_label),
            }
            for user_id, book_id, true_label, predicted_label in zip(
                val_data[("user", "rates", "book")].edge_label_index[0],
                val_data[("user", "rates", "book")].edge_label_index[1],
                val_data[("user", "rates", "book")].edge_label,
                predictions,
            )
        ])


        # Evaluate the recommendations  

        mean_precision, mean_recall, mean_f1, map_k = evaluate_recommendations(results_df, threshold, k, 10)
        print(f"Mean Precision@{k}: {mean_precision}")
        print(f"Mean Recall@{k}: {mean_recall}")
        print(f"Mean F1 Score@{k}: {mean_f1}")
        print(f"Mean Average Precision@{k}: {map_k}")
        if writer is not None:
            writer.add_scalar(
                tag=f"val/precision@{k}",
                scalar_value=mean_precision,
                global_step=epoch
            )
            writer.add_scalar(
                tag=f"val/recall@{k}",
                scalar_value=mean_recall,
                global_step=epoch
            )
            writer.add_scalar(
                tag=f"val/f1@{k}",
                scalar_value=mean_f1,
                global_step=epoch
            )

        self.train()
=======
                if writer is not None:
                    writer.add_scalar(
                        tag="val/loss",
                        scalar_value=avg_val_loss,
                        global_step=epoch
                    )
                    
                # Extract most likely class if the model is a classifier
                if self.is_classifier:
                    predictions = torch.cat(predictions, dim=0).argmax(dim=-1).cpu().numpy()
                else:
                    predictions = torch.cat(predictions, dim=0).cpu().numpy()
            
                # Compute metrics
                k = 5
                results_df = pd.DataFrame([
                    {
                        "user_id": int(user_id),
                        "book_id": int(book_id),
                        "rating": int(true_label),
                        "predicted_rating": int(predicted_label),
                    }
                    for user_id, book_id, true_label, predicted_label in zip(
                        val_data[("user", "rates", "book")].edge_label_index[0],
                        val_data[("user", "rates", "book")].edge_label_index[1],
                        val_data[("user", "rates", "book")].edge_label,
                        predictions,
                    )
                ])
                
                top_k_recommendations = get_top_k_recommendations(results_df, k)
                actual_items = get_actual_items(results_df, k) # ground truth
                mean_precision, mean_recall, mean_f1 = evaluate_recommendations(top_k_recommendations, actual_items, k)
                print(f"Mean Precision@{k}: {mean_precision}")
                print(f"Mean Recall@{k}: {mean_recall}")
                print(f"Mean F1 Score@{k}: {mean_f1}")
                if writer is not None:
                    writer.add_scalar(
                        tag=f"val/precision@{k}",
                        scalar_value=mean_precision,
                        global_step=epoch
                    )
                    writer.add_scalar(
                        tag=f"val/recall@{k}",
                        scalar_value=mean_recall,
                        global_step=epoch
                    )
                    writer.add_scalar(
                        tag=f"val/f1@{k}",
                        scalar_value=mean_f1,
                        global_step=epoch
                    )

                self.train()
    
>>>>>>> 73329f7a
<|MERGE_RESOLUTION|>--- conflicted
+++ resolved
@@ -416,13 +416,18 @@
             print(len(batch))
             print(f"\nEpoch {epoch + 1}/{num_epochs} - Train Loss: {float(loss)}")
         
-            if epoch % val_steps == 0:
-                ######################## Validate the model ########################
-                # Compute validation loss
-                avg_val_loss, predictions  = self.evaluation_full_batch(val_data, device, criterion)
-                print(f"Epoch {epoch + 1}/{num_epochs} - Validation Loss: {avg_val_loss}")
-                
-<<<<<<< HEAD
+            ######################## Validate the model ########################
+            # Compute validation loss
+            avg_val_loss, predictions  = self.evaluation_full_batch(val_data, device, criterion)
+            print(f"Epoch {epoch + 1}/{num_epochs} - Validation Loss: {avg_val_loss}")
+            
+            if writer is not None:
+                writer.add_scalar(
+                    tag="val/loss",
+                    scalar_value=avg_val_loss,
+                    global_step=epoch
+                )
+                
             # Extract most likely class if the model is a classifier
             if self.is_classifier:
                 predictions = torch.cat(predictions, dim=0).argmax(dim=-1).cpu().numpy()
@@ -475,61 +480,4 @@
                 global_step=epoch
             )
 
-        self.train()
-=======
-                if writer is not None:
-                    writer.add_scalar(
-                        tag="val/loss",
-                        scalar_value=avg_val_loss,
-                        global_step=epoch
-                    )
-                    
-                # Extract most likely class if the model is a classifier
-                if self.is_classifier:
-                    predictions = torch.cat(predictions, dim=0).argmax(dim=-1).cpu().numpy()
-                else:
-                    predictions = torch.cat(predictions, dim=0).cpu().numpy()
-            
-                # Compute metrics
-                k = 5
-                results_df = pd.DataFrame([
-                    {
-                        "user_id": int(user_id),
-                        "book_id": int(book_id),
-                        "rating": int(true_label),
-                        "predicted_rating": int(predicted_label),
-                    }
-                    for user_id, book_id, true_label, predicted_label in zip(
-                        val_data[("user", "rates", "book")].edge_label_index[0],
-                        val_data[("user", "rates", "book")].edge_label_index[1],
-                        val_data[("user", "rates", "book")].edge_label,
-                        predictions,
-                    )
-                ])
-                
-                top_k_recommendations = get_top_k_recommendations(results_df, k)
-                actual_items = get_actual_items(results_df, k) # ground truth
-                mean_precision, mean_recall, mean_f1 = evaluate_recommendations(top_k_recommendations, actual_items, k)
-                print(f"Mean Precision@{k}: {mean_precision}")
-                print(f"Mean Recall@{k}: {mean_recall}")
-                print(f"Mean F1 Score@{k}: {mean_f1}")
-                if writer is not None:
-                    writer.add_scalar(
-                        tag=f"val/precision@{k}",
-                        scalar_value=mean_precision,
-                        global_step=epoch
-                    )
-                    writer.add_scalar(
-                        tag=f"val/recall@{k}",
-                        scalar_value=mean_recall,
-                        global_step=epoch
-                    )
-                    writer.add_scalar(
-                        tag=f"val/f1@{k}",
-                        scalar_value=mean_f1,
-                        global_step=epoch
-                    )
-
-                self.train()
-    
->>>>>>> 73329f7a
+        self.train()